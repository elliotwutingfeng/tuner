--- conflicted
+++ resolved
@@ -58,13 +58,8 @@
 
         _title_label = new Gtk.Label (_("Choose a station"));
         _title_label.get_style_context ().add_class (Granite.STYLE_CLASS_H4_LABEL);
-<<<<<<< HEAD
         _subtitle_label = new Gtk.Label (_("Paused"));
-        _favicon_image = new Gtk.Image.from_icon_name ("multimedia-player", Gtk.IconSize.DIALOG);
-=======
-        _subtitle_label = new Gtk.Label ("Paused");
         _favicon_image = new Gtk.Image.from_icon_name (DEFAULT_ICON_NAME, Gtk.IconSize.DIALOG);
->>>>>>> bb0742d1
 
         station_info.attach (_favicon_image, 0, 0, 1, 2);
         station_info.attach (_title_label, 1, 0, 1, 1);
@@ -92,12 +87,8 @@
             Gtk.IconSize.LARGE_TOOLBAR
         );
         star_button.valign = Gtk.Align.CENTER;
-<<<<<<< HEAD
         star_button.sensitive = true;
         star_button.tooltip_text = _("Star this station");
-=======
-        star_button.tooltip_text = "Star this station";
->>>>>>> bb0742d1
         star_button.clicked.connect (() => {
             starred = !starred;
             star_clicked (starred);
